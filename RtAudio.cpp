--- conflicted
+++ resolved
@@ -713,17 +713,10 @@
 
 unsigned int RtApiCore :: getDefaultOutputDevice( void )
 {
-<<<<<<< HEAD
   AudioDeviceID id;
   UInt32 dataSize = sizeof( AudioDeviceID );
   AudioObjectPropertyAddress property = { kAudioHardwarePropertyDefaultOutputDevice, kAudioObjectPropertyScopeGlobal, KAUDIOOBJECTPROPERTYELEMENT };
   OSStatus result = AudioObjectGetPropertyData( kAudioObjectSystemObject, &property, 0, NULL, &dataSize, &id );
-=======
-  // Find out how many audio devices there are, if any.
-  UInt32 dataSize;
-  AudioObjectPropertyAddress propertyAddress = { kAudioHardwarePropertyDevices, kAudioObjectPropertyScopeGlobal, KAUDIOOBJECTPROPERTYELEMENT };
-  OSStatus result = AudioObjectGetPropertyDataSize( kAudioObjectSystemObject, &propertyAddress, 0, NULL, &dataSize );
->>>>>>> 7ee4cded
   if ( result != noErr ) {
     errorText_ = "RtApiCore::getDefaultOutputDevice: OS-X system error getting device.";
     error( RTAUDIO_SYSTEM_ERROR );
@@ -805,7 +798,6 @@
   return kAudioHardwareNoError;
 }
 
-<<<<<<< HEAD
 void RtApiCore :: probeDevices( void )
 {
   // See list of required functionality in RtApi::probeDevices().
@@ -814,12 +806,6 @@
   UInt32 dataSize;
   AudioObjectPropertyAddress property = { kAudioHardwarePropertyDevices, kAudioObjectPropertyScopeGlobal, KAUDIOOBJECTPROPERTYELEMENT };
   OSStatus result = AudioObjectGetPropertyDataSize( kAudioObjectSystemObject, &property, 0, NULL, &dataSize );
-=======
-  AudioDeviceID id;
-  UInt32 dataSize = sizeof( AudioDeviceID );
-  AudioObjectPropertyAddress property = { kAudioHardwarePropertyDefaultOutputDevice, kAudioObjectPropertyScopeGlobal, KAUDIOOBJECTPROPERTYELEMENT };
-  OSStatus result = AudioObjectGetPropertyData( kAudioObjectSystemObject, &property, 0, NULL, &dataSize, &id );
->>>>>>> 7ee4cded
   if ( result != noErr ) {
     errorText_ = "RtApiCore::probeDevices: OS-X system error getting device info!";
     error( RTAUDIO_SYSTEM_ERROR );
@@ -886,18 +872,8 @@
     defaultOutputId = 0;
   }
 
-<<<<<<< HEAD
   property.mSelector = kAudioHardwarePropertyDefaultInputDevice;
   result = AudioObjectGetPropertyData( kAudioObjectSystemObject, &property, 0, NULL, &dataSize, &defaultInputId );
-=======
-  AudioDeviceID deviceList[ nDevices ];
-  UInt32 dataSize = sizeof( AudioDeviceID ) * nDevices;
-  AudioObjectPropertyAddress property = { kAudioHardwarePropertyDevices,
-                                          kAudioObjectPropertyScopeGlobal,
-                                          KAUDIOOBJECTPROPERTYELEMENT };
-  OSStatus result = AudioObjectGetPropertyData( kAudioObjectSystemObject, &property,
-                                                0, NULL, &dataSize, (void *) &deviceList );
->>>>>>> 7ee4cded
   if ( result != noErr ) {
     errorText_ = "RtApiCore::probeDeviceInfo: OS-X system error getting default input device.";
     error( RTAUDIO_WARNING );
@@ -1179,21 +1155,8 @@
   }
 
   AudioObjectPropertyAddress property = { kAudioHardwarePropertyDevices,
-<<<<<<< HEAD
                                           kAudioDevicePropertyScopeOutput,
                                           KAUDIOOBJECTPROPERTYELEMENT };
-=======
-                                          kAudioObjectPropertyScopeGlobal,
-                                          KAUDIOOBJECTPROPERTYELEMENT };
-  OSStatus result = AudioObjectGetPropertyData( kAudioObjectSystemObject, &property,
-                                                0, NULL, &dataSize, (void *) &deviceList );
-  if ( result != noErr ) {
-    errorText_ = "RtApiCore::probeDeviceOpen: OS-X system error getting device IDs.";
-    return FAILURE;
-  }
-
-  AudioDeviceID id = deviceList[ device ];
->>>>>>> 7ee4cded
 
   // Setup for stream mode.
   bool isInput = false;
@@ -1676,14 +1639,8 @@
   if ( stream_.mode == OUTPUT || stream_.mode == DUPLEX ) {
     if ( handle ) {
       AudioObjectPropertyAddress property = { kAudioHardwarePropertyDevices,
-<<<<<<< HEAD
                                               kAudioObjectPropertyScopeGlobal,
                                               KAUDIOOBJECTPROPERTYELEMENT };
-=======
-        kAudioObjectPropertyScopeGlobal,
-        KAUDIOOBJECTPROPERTYELEMENT };
->>>>>>> 7ee4cded
-
       if ( handle->xrunListenerAdded[0] ) {
         property.mSelector = kAudioDeviceProcessorOverload;
         if (AudioObjectRemovePropertyListener( handle->id[0], &property, xrunListener, (void *) handle ) != noErr) {
@@ -2394,11 +2351,7 @@
   // Count the available ports containing the client name as device
   // channels.  Jack "input ports" equal RtAudio output channels.
   unsigned int nChannels = 0;
-<<<<<<< HEAD
-  const char **ports = jack_get_ports( client, info.name.c_str(), JACK_DEFAULT_AUDIO_TYPE, JackPortIsInput );
-=======
-  ports = jack_get_ports( client, escapeJackPortRegex(info.name).c_str(), JACK_DEFAULT_AUDIO_TYPE, JackPortIsInput );
->>>>>>> 7ee4cded
+  const char **ports = jack_get_ports( client, escapeJackPortRegex(info.name).c_str(), JACK_DEFAULT_AUDIO_TYPE, JackPortIsInput );
   if ( ports ) {
     while ( ports[ nChannels ] ) nChannels++;
     free( ports );
@@ -2809,12 +2762,7 @@
 
   // Get the list of available ports.
   if ( shouldAutoconnect_ && (stream_.mode == OUTPUT || stream_.mode == DUPLEX) ) {
-<<<<<<< HEAD
-    ports = jack_get_ports( handle->client, handle->deviceName[0].c_str(), JACK_DEFAULT_AUDIO_TYPE, JackPortIsInput);
-=======
-    result = 1;
     ports = jack_get_ports( handle->client, escapeJackPortRegex(handle->deviceName[0]).c_str(), JACK_DEFAULT_AUDIO_TYPE, JackPortIsInput);
->>>>>>> 7ee4cded
     if ( ports == NULL) {
       errorText_ = "RtApiJack::startStream(): error determining available JACK input ports!";
       goto unlock;
@@ -2837,12 +2785,7 @@
   }
 
   if ( shouldAutoconnect_ && (stream_.mode == INPUT || stream_.mode == DUPLEX) ) {
-<<<<<<< HEAD
-    ports = jack_get_ports( handle->client, handle->deviceName[1].c_str(), JACK_DEFAULT_AUDIO_TYPE, JackPortIsOutput );
-=======
-    result = 1;
     ports = jack_get_ports( handle->client, escapeJackPortRegex(handle->deviceName[1]).c_str(), JACK_DEFAULT_AUDIO_TYPE, JackPortIsOutput );
->>>>>>> 7ee4cded
     if ( ports == NULL) {
       errorText_ = "RtApiJack::startStream(): error determining available JACK output ports!";
       goto unlock;
@@ -4823,19 +4766,13 @@
   WAVEFORMATEX* deviceFormat = NULL;
   WAVEFORMATEX* closestMatchFormat = NULL;
 
-<<<<<<< HEAD
   errorText_.clear();
   RtAudioErrorType errorType = RTAUDIO_DRIVER_ERROR;
 
   // Get the device pointer from the device Id
   HRESULT hr = deviceEnumerator_->GetDevice( deviceId, &devicePtr );
-  if ( FAILED( hr ) ) {
+  if ( FAILED( hr ) || defaultDeviceNameProp.pwszVal == nullptr ) {
     errorText_ = "RtApiWasapi::probeDeviceInfo: Unable to retrieve device handle.";
-=======
-  hr = defaultDevicePropStore->GetValue( PKEY_Device_FriendlyName, &defaultDeviceNameProp );
-  if ( FAILED( hr ) || defaultDeviceNameProp.pwszVal==nullptr) {
-    errorText_ = "RtApiWasapi::getDeviceInfo: Unable to retrieve default device property: PKEY_Device_FriendlyName.";
->>>>>>> 7ee4cded
     goto Exit;
   }
 
@@ -4849,13 +4786,8 @@
   PropVariantInit( &deviceNameProp );
 
   hr = devicePropStore->GetValue( PKEY_Device_FriendlyName, &deviceNameProp );
-<<<<<<< HEAD
-  if ( FAILED( hr ) ) {
+  if ( FAILED( hr ) || deviceNameProp.pwszVal == nullptr ) {
     errorText_ = "RtApiWasapi::probeDeviceInfo: Unable to retrieve device property: PKEY_Device_FriendlyName.";
-=======
-  if ( FAILED( hr ) || deviceNameProp.pwszVal==nullptr) {
-    errorText_ = "RtApiWasapi::getDeviceInfo: Unable to retrieve device property: PKEY_Device_FriendlyName.";
->>>>>>> 7ee4cded
     goto Exit;
   }
 
