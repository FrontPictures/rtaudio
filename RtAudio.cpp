--- conflicted
+++ resolved
@@ -1478,7 +1478,6 @@
           error( RTAUDIO_WARNING );
         }
       }
-<<<<<<< HEAD
       if ( handle->disconnectListenerAdded[0] ) {
         property.mSelector = kAudioDevicePropertyDeviceIsAlive;
         if (AudioObjectRemovePropertyListener( handle->id[0], &property, disconnectListener, (void *) &stream_.callbackInfo ) != noErr) {
@@ -1490,25 +1489,14 @@
 #if defined( MAC_OS_X_VERSION_10_5 ) && ( MAC_OS_X_VERSION_MIN_REQUIRED >= MAC_OS_X_VERSION_10_5 )
       if ( handle->procId[0] ) {
         if ( stream_.state == STREAM_RUNNING )
-          AudioDeviceStop( handle->id[0], handle-procId[0] );
+          AudioDeviceStop( handle->id[0], handle->procId[0] );
         AudioDeviceDestroyIOProcID( handle->id[0], handle->procId[0] );
       }
-=======
-
-#if defined( MAC_OS_X_VERSION_10_5 ) && ( MAC_OS_X_VERSION_MIN_REQUIRED >= MAC_OS_X_VERSION_10_5 )
-      if ( stream_.state == STREAM_RUNNING )
-        AudioDeviceStop( handle->id[0], handle->procId[0] );
-      AudioDeviceDestroyIOProcID( handle->id[0], handle->procId[0] );
->>>>>>> 80ec79f1
 #else // deprecated behaviour
       if ( stream_.state == STREAM_RUNNING )
         AudioDeviceStop( handle->id[0], callbackHandler );
       AudioDeviceRemoveIOProc( handle->id[0], callbackHandler );
 #endif
-<<<<<<< HEAD
-      }
-=======
->>>>>>> 80ec79f1
     }
   }
 
@@ -1526,7 +1514,6 @@
         }
       }
 
-<<<<<<< HEAD
       if ( handle->disconnectListenerAdded[0] ) {
         property.mSelector = kAudioDevicePropertyDeviceIsAlive;
         if (AudioObjectRemovePropertyListener( handle->id[1], &property, disconnectListener, (void *) &stream_.callbackInfo ) != noErr) {
@@ -1541,12 +1528,6 @@
           AudioDeviceStop( handle->id[1], handle->procId[1] );
         AudioDeviceDestroyIOProcID( handle->id[1], handle->procId[1] );
       }
-=======
-#if defined( MAC_OS_X_VERSION_10_5 ) && ( MAC_OS_X_VERSION_MIN_REQUIRED >= MAC_OS_X_VERSION_10_5 )
-      if ( stream_.state == STREAM_RUNNING )
-        AudioDeviceStop( handle->id[1], handle->procId[1] );
-      AudioDeviceDestroyIOProcID( handle->id[1], handle->procId[1] );
->>>>>>> 80ec79f1
 #else // deprecated behaviour
       if ( stream_.state == STREAM_RUNNING )
         AudioDeviceStop( handle->id[1], callbackHandler );
@@ -1594,17 +1575,11 @@
     return error( RTAUDIO_WARNING );
   }
 
-<<<<<<< HEAD
   /*
   #if defined( HAVE_GETTIMEOFDAY )
   gettimeofday( &stream_.lastTickTimestamp, NULL );
   #endif
   */
-=======
-#if defined( HAVE_GETTIMEOFDAY )
-  gettimeofday( &stream_.lastTickTimestamp, NULL );
-#endif
->>>>>>> 80ec79f1
 
   OSStatus result = noErr;
   CoreHandle *handle = (CoreHandle *) stream_.apiHandle;
@@ -1613,11 +1588,7 @@
 #if defined( MAC_OS_X_VERSION_10_5 ) && ( MAC_OS_X_VERSION_MIN_REQUIRED >= MAC_OS_X_VERSION_10_5 )
     result = AudioDeviceStart( handle->id[0], handle->procId[0] );
 #else // deprecated behaviour
-<<<<<<< HEAD
-  result = AudioDeviceStart( handle->id[0], callbackHandler );
-=======
     result = AudioDeviceStart( handle->id[0], callbackHandler );
->>>>>>> 80ec79f1
 #endif
     if ( result != noErr ) {
       errorStream_ << "RtApiCore::startStream: system error (" << getErrorCode( result ) << ") starting callback procedure on device (" << stream_.device[0] << ").";
@@ -1629,14 +1600,11 @@
   if ( stream_.mode == INPUT ||
        ( stream_.mode == DUPLEX && stream_.device[0] != stream_.device[1] ) ) {
 
-<<<<<<< HEAD
     // Clear user input buffer
     unsigned long bufferBytes;
     bufferBytes = stream_.nUserChannels[1] * stream_.bufferSize * formatBytes( stream_.userFormat );
     memset( stream_.userBuffer[1], 0, bufferBytes * sizeof(char) );
 
-=======
->>>>>>> 80ec79f1
 #if defined( MAC_OS_X_VERSION_10_5 ) && ( MAC_OS_X_VERSION_MIN_REQUIRED >= MAC_OS_X_VERSION_10_5 )
     result = AudioDeviceStart( handle->id[1], handle->procId[1] );
 #else // deprecated behaviour
@@ -1679,11 +1647,7 @@
 
 #if defined( MAC_OS_X_VERSION_10_5 ) && ( MAC_OS_X_VERSION_MIN_REQUIRED >= MAC_OS_X_VERSION_10_5 )
     result = AudioDeviceStop( handle->id[0], handle->procId[0] );
-<<<<<<< HEAD
-#else
-=======
 #else // deprecated behaviour
->>>>>>> 80ec79f1
     result = AudioDeviceStop( handle->id[0], callbackHandler );
 #endif
     if ( result != noErr ) {
@@ -1694,16 +1658,9 @@
   }
 
   if ( stream_.mode == INPUT || ( stream_.mode == DUPLEX && stream_.device[0] != stream_.device[1] ) ) {
-<<<<<<< HEAD
-#if defined( MAC_OS_X_VERSION_10_5 ) && ( MAC_OS_X_VERSION_MIN_REQUIRED >= MAC_OS_X_VERSION_10_5 )
-    result = AudioDeviceStop( handle->id[1], handle->procId[1] );
-#else
-=======
-
 #if defined( MAC_OS_X_VERSION_10_5 ) && ( MAC_OS_X_VERSION_MIN_REQUIRED >= MAC_OS_X_VERSION_10_5 )
     result = AudioDeviceStop( handle->id[1], handle->procId[1] );
 #else  // deprecated behaviour
->>>>>>> 80ec79f1
     result = AudioDeviceStop( handle->id[1], callbackHandler );
 #endif
     if ( result != noErr ) {
@@ -9001,11 +8958,7 @@
   stream_.state = STREAM_STOPPED;
   MUTEX_LOCK( &stream_.mutex );
 
-<<<<<<< HEAD
   if ( pah } {
-=======
-  if ( pah ) {
->>>>>>> 80ec79f1
     pah->runnable = false;
     if ( pah->s_play ) {
       int pa_error;
