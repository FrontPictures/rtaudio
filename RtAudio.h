/************************************************************************/
/*! \class RtAudio
    \brief Realtime audio i/o C++ classes.

    RtAudio provides a common API (Application Programming Interface)
    for realtime audio input/output across Linux (native ALSA, Jack,
    and OSS), Macintosh OS X (CoreAudio and Jack), and Windows
    (DirectSound, ASIO and WASAPI) operating systems.

    RtAudio GitHub site: https://github.com/thestk/rtaudio
    RtAudio WWW site: http://www.music.mcgill.ca/~gary/rtaudio/

    RtAudio: realtime audio i/o C++ classes
    Copyright (c) 2001-2019 Gary P. Scavone

    Permission is hereby granted, free of charge, to any person
    obtaining a copy of this software and associated documentation files
    (the "Software"), to deal in the Software without restriction,
    including without limitation the rights to use, copy, modify, merge,
    publish, distribute, sublicense, and/or sell copies of the Software,
    and to permit persons to whom the Software is furnished to do so,
    subject to the following conditions:

    The above copyright notice and this permission notice shall be
    included in all copies or substantial portions of the Software.

    Any person wishing to distribute modifications to the Software is
    asked to send the modifications to the original developer so that
    they can be incorporated into the canonical version.  This is,
    however, not a binding provision of this license.

    THE SOFTWARE IS PROVIDED "AS IS", WITHOUT WARRANTY OF ANY KIND,
    EXPRESS OR IMPLIED, INCLUDING BUT NOT LIMITED TO THE WARRANTIES OF
    MERCHANTABILITY, FITNESS FOR A PARTICULAR PURPOSE AND NONINFRINGEMENT.
    IN NO EVENT SHALL THE AUTHORS OR COPYRIGHT HOLDERS BE LIABLE FOR
    ANY CLAIM, DAMAGES OR OTHER LIABILITY, WHETHER IN AN ACTION OF
    CONTRACT, TORT OR OTHERWISE, ARISING FROM, OUT OF OR IN CONNECTION
    WITH THE SOFTWARE OR THE USE OR OTHER DEALINGS IN THE SOFTWARE.
*/
/************************************************************************/

/*!
  \file RtAudio.h
 */

#ifndef __RTAUDIO_H
#define __RTAUDIO_H

#define RTAUDIO_VERSION "6.0.0beta1"

#if defined _WIN32 || defined __CYGWIN__
  #if defined(RTAUDIO_EXPORT)
    #define RTAUDIO_DLL_PUBLIC __declspec(dllexport)
  #else
    #define RTAUDIO_DLL_PUBLIC
  #endif
#else
  #if __GNUC__ >= 4
    #define RTAUDIO_DLL_PUBLIC __attribute__( (visibility( "default" )) )
  #else
    #define RTAUDIO_DLL_PUBLIC
  #endif
#endif

#include <string>
#include <vector>
#include <iostream>
#include <functional>

/*! \typedef typedef unsigned long RtAudioFormat;
    \brief RtAudio data format type.

    Support for signed integers and floats.  Audio data fed to/from an
    RtAudio stream is assumed to ALWAYS be in host byte order.  The
    internal routines will automatically take care of any necessary
    byte-swapping between the host format and the soundcard.  Thus,
    endian-ness is not a concern in the following format definitions.

    - \e RTAUDIO_SINT8:   8-bit signed integer.
    - \e RTAUDIO_SINT16:  16-bit signed integer.
    - \e RTAUDIO_SINT24:  24-bit signed integer.
    - \e RTAUDIO_SINT32:  32-bit signed integer.
    - \e RTAUDIO_FLOAT32: Normalized between plus/minus 1.0.
    - \e RTAUDIO_FLOAT64: Normalized between plus/minus 1.0.
*/
typedef unsigned long RtAudioFormat;
static const RtAudioFormat RTAUDIO_SINT8 = 0x1;    // 8-bit signed integer.
static const RtAudioFormat RTAUDIO_SINT16 = 0x2;   // 16-bit signed integer.
static const RtAudioFormat RTAUDIO_SINT24 = 0x4;   // 24-bit signed integer.
static const RtAudioFormat RTAUDIO_SINT32 = 0x8;   // 32-bit signed integer.
static const RtAudioFormat RTAUDIO_FLOAT32 = 0x10; // Normalized between plus/minus 1.0.
static const RtAudioFormat RTAUDIO_FLOAT64 = 0x20; // Normalized between plus/minus 1.0.

/*! \typedef typedef unsigned long RtAudioStreamFlags;
    \brief RtAudio stream option flags.

    The following flags can be OR'ed together to allow a client to
    make changes to the default stream behavior:

    - \e RTAUDIO_NONINTERLEAVED:   Use non-interleaved buffers (default = interleaved).
    - \e RTAUDIO_MINIMIZE_LATENCY: Attempt to set stream parameters for lowest possible latency.
    - \e RTAUDIO_HOG_DEVICE:       Attempt grab device for exclusive use.
    - \e RTAUDIO_ALSA_USE_DEFAULT: Use the "default" PCM device (ALSA only).
    - \e RTAUDIO_JACK_DONT_CONNECT: Do not automatically connect ports (JACK only).

    By default, RtAudio streams pass and receive audio data from the
    client in an interleaved format.  By passing the
    RTAUDIO_NONINTERLEAVED flag to the openStream() function, audio
    data will instead be presented in non-interleaved buffers.  In
    this case, each buffer argument in the RtAudioCallback function
    will point to a single array of data, with \c nFrames samples for
    each channel concatenated back-to-back.  For example, the first
    sample of data for the second channel would be located at index \c
    nFrames (assuming the \c buffer pointer was recast to the correct
    data type for the stream).

    Certain audio APIs offer a number of parameters that influence the
    I/O latency of a stream.  By default, RtAudio will attempt to set
    these parameters internally for robust (glitch-free) performance
    (though some APIs, like Windows DirectSound, make this difficult).
    By passing the RTAUDIO_MINIMIZE_LATENCY flag to the openStream()
    function, internal stream settings will be influenced in an attempt
    to minimize stream latency, though possibly at the expense of stream
    performance.

    If the RTAUDIO_HOG_DEVICE flag is set, RtAudio will attempt to
    open the input and/or output stream device(s) for exclusive use.
    Note that this is not possible with all supported audio APIs.

    If the RTAUDIO_SCHEDULE_REALTIME flag is set, RtAudio will attempt 
    to select realtime scheduling (round-robin) for the callback thread.

    If the RTAUDIO_ALSA_USE_DEFAULT flag is set, RtAudio will attempt to
    open the "default" PCM device when using the ALSA API. Note that this
    will override any specified input or output device id.

    If the RTAUDIO_JACK_DONT_CONNECT flag is set, RtAudio will not attempt
    to automatically connect the ports of the client to the audio device.
*/
typedef unsigned int RtAudioStreamFlags;
static const RtAudioStreamFlags RTAUDIO_NONINTERLEAVED = 0x1;    // Use non-interleaved buffers (default = interleaved).
static const RtAudioStreamFlags RTAUDIO_MINIMIZE_LATENCY = 0x2;  // Attempt to set stream parameters for lowest possible latency.
static const RtAudioStreamFlags RTAUDIO_HOG_DEVICE = 0x4;        // Attempt grab device and prevent use by others.
static const RtAudioStreamFlags RTAUDIO_SCHEDULE_REALTIME = 0x8; // Try to select realtime scheduling for callback thread.
static const RtAudioStreamFlags RTAUDIO_ALSA_USE_DEFAULT = 0x10; // Use the "default" PCM device (ALSA only).
static const RtAudioStreamFlags RTAUDIO_JACK_DONT_CONNECT = 0x20; // Do not automatically connect ports (JACK only).

/*! \typedef typedef unsigned long RtAudioStreamStatus;
    \brief RtAudio stream status (over- or underflow) flags.

    Notification of a stream over- or underflow is indicated by a
    non-zero stream \c status argument in the RtAudioCallback function.
    The stream status can be one of the following two options,
    depending on whether the stream is open for output and/or input:

    - \e RTAUDIO_INPUT_OVERFLOW:   Input data was discarded because of an overflow condition at the driver.
    - \e RTAUDIO_OUTPUT_UNDERFLOW: The output buffer ran low, likely producing a break in the output sound.
*/
typedef unsigned int RtAudioStreamStatus;
static const RtAudioStreamStatus RTAUDIO_INPUT_OVERFLOW = 0x1;    // Input data was discarded because of an overflow condition at the driver.
static const RtAudioStreamStatus RTAUDIO_OUTPUT_UNDERFLOW = 0x2;  // The output buffer ran low, likely causing a gap in the output sound.

//! RtAudio callback function prototype.
/*!
   All RtAudio clients must create a function of type RtAudioCallback
   to read and/or write data from/to the audio stream.  When the
   underlying audio system is ready for new input or output data, this
   function will be invoked.

   \param outputBuffer For output (or duplex) streams, the client
          should write \c nFrames of audio sample frames into this
          buffer.  This argument should be recast to the datatype
          specified when the stream was opened.  For input-only
          streams, this argument will be NULL.

   \param inputBuffer For input (or duplex) streams, this buffer will
          hold \c nFrames of input audio sample frames.  This
          argument should be recast to the datatype specified when the
          stream was opened.  For output-only streams, this argument
          will be NULL.

   \param nFrames The number of sample frames of input or output
          data in the buffers.  The actual buffer size in bytes is
          dependent on the data type and number of channels in use.

   \param streamTime The number of seconds that have elapsed since the
          stream was started.

   \param status If non-zero, this argument indicates a data overflow
          or underflow condition for the stream.  The particular
          condition can be determined by comparison with the
          RtAudioStreamStatus flags.

   \param userData A pointer to optional data provided by the client
          when opening the stream (default = NULL).

   \return
   To continue normal stream operation, the RtAudioCallback function
   should return a value of zero.  To stop the stream and drain the
   output buffer, the function should return a value of one.  To abort
   the stream immediately, the client should return a value of two.
 */
typedef int (*RtAudioCallback)( void *outputBuffer, void *inputBuffer,
                                unsigned int nFrames,
                                double streamTime,
                                RtAudioStreamStatus status,
                                void *userData );

enum RtAudioErrorType {
  RTAUDIO_NO_ERROR,          /*!< No error. */
  RTAUDIO_WARNING,           /*!< A non-critical error. */
  RTAUDIO_UNKNOWN_ERROR,     /*!< An unspecified error type. */
  RTAUDIO_NO_DEVICES_FOUND,  /*!< No devices found on system. */
  RTAUDIO_INVALID_DEVICE,    /*!< An invalid device ID was specified. */
  RTAUDIO_DEVICE_DISCONNECT, /*!< A device in use was disconnected. */
  RTAUDIO_MEMORY_ERROR,      /*!< An error occured during memory allocation. */
  RTAUDIO_INVALID_PARAMETER, /*!< An invalid parameter was specified to a function. */
  RTAUDIO_INVALID_USE,       /*!< The function was called incorrectly. */
  RTAUDIO_DRIVER_ERROR,      /*!< A system driver error occurred. */
  RTAUDIO_SYSTEM_ERROR,      /*!< A system error occurred. */
  RTAUDIO_THREAD_ERROR       /*!< A thread error occurred. */
};

//! RtAudio error callback function prototype.
/*!
    \param type Type of error.
    \param errorText Error description.
 */
typedef std::function<void(RtAudioErrorType type,
                           const std::string &errorText )>
  RtAudioErrorCallback;

// **************************************************************** //
//
// RtAudio class declaration.
//
// RtAudio is a "controller" used to select an available audio i/o
// interface.  It presents a common API for the user to call but all
// functionality is implemented by the class RtApi and its
// subclasses.  RtAudio creates an instance of an RtApi subclass
// based on the user's API choice.  If no choice is made, RtAudio
// attempts to make a "logical" API selection.
//
// **************************************************************** //

class RtApi;

class RTAUDIO_DLL_PUBLIC RtAudio
{
 public:

  //! Audio API specifier arguments.
  enum Api {
    UNSPECIFIED,    /*!< Search for a working compiled API. */
    LINUX_ALSA,     /*!< The Advanced Linux Sound Architecture API. */
    LINUX_PULSE,    /*!< The Linux PulseAudio API. */
    LINUX_OSS,      /*!< The Linux Open Sound System API. */
    UNIX_JACK,      /*!< The Jack Low-Latency Audio Server API. */
    MACOSX_CORE,    /*!< Macintosh OS-X Core Audio API. */
    WINDOWS_WASAPI, /*!< The Microsoft WASAPI API. */
    WINDOWS_ASIO,   /*!< The Steinberg Audio Stream I/O API. */
    WINDOWS_DS,     /*!< The Microsoft DirectSound API. */
    RTAUDIO_DUMMY,  /*!< A compilable but non-functional API. */
    NUM_APIS        /*!< Number of values in this enum. */
  };

  //! The public device information structure for returning queried values.
  struct DeviceInfo {
    bool probed;                  /*!< true if the device capabilities were successfully probed. */
    std::string name;             /*!< Character string device identifier. */
    unsigned int outputChannels;  /*!< Maximum output channels supported by device. */
    unsigned int inputChannels;   /*!< Maximum input channels supported by device. */
    unsigned int duplexChannels;  /*!< Maximum simultaneous input/output channels supported by device. */
    bool isDefaultOutput;         /*!< true if this is the default output device. */
    bool isDefaultInput;          /*!< true if this is the default input device. */
    std::vector<unsigned int> sampleRates; /*!< Supported sample rates (queried from list of standard rates). */
    unsigned int currentSampleRate;   /*!< Current sample rate, system sample rate as currently configured. */
    unsigned int preferredSampleRate; /*!< Preferred sample rate, e.g. for WASAPI the system sample rate. */
    RtAudioFormat nativeFormats;  /*!< Bit mask of supported data formats. */

    // Default constructor.
    DeviceInfo()
      :probed(false), outputChannels(0), inputChannels(0), duplexChannels(0),
      isDefaultOutput(false), isDefaultInput(false), currentSampleRate(0), preferredSampleRate(0), nativeFormats(0) {}
  };

  //! The structure for specifying input or ouput stream parameters.
  struct StreamParameters {
    unsigned int deviceId;     /*!< Device index (0 to getDeviceCount() - 1). */
    unsigned int nChannels;    /*!< Number of channels. */
    unsigned int firstChannel; /*!< First channel index on device (default = 0). */

    // Default constructor.
    StreamParameters()
      : deviceId(0), nChannels(0), firstChannel(0) {}
  };

  //! The structure for specifying stream options.
  /*!
    The following flags can be OR'ed together to allow a client to
    make changes to the default stream behavior:

    - \e RTAUDIO_NONINTERLEAVED:    Use non-interleaved buffers (default = interleaved).
    - \e RTAUDIO_MINIMIZE_LATENCY:  Attempt to set stream parameters for lowest possible latency.
    - \e RTAUDIO_HOG_DEVICE:        Attempt grab device for exclusive use.
    - \e RTAUDIO_SCHEDULE_REALTIME: Attempt to select realtime scheduling for callback thread.
    - \e RTAUDIO_ALSA_USE_DEFAULT:  Use the "default" PCM device (ALSA only).

    By default, RtAudio streams pass and receive audio data from the
    client in an interleaved format.  By passing the
    RTAUDIO_NONINTERLEAVED flag to the openStream() function, audio
    data will instead be presented in non-interleaved buffers.  In
    this case, each buffer argument in the RtAudioCallback function
    will point to a single array of data, with \c nFrames samples for
    each channel concatenated back-to-back.  For example, the first
    sample of data for the second channel would be located at index \c
    nFrames (assuming the \c buffer pointer was recast to the correct
    data type for the stream).

    Certain audio APIs offer a number of parameters that influence the
    I/O latency of a stream.  By default, RtAudio will attempt to set
    these parameters internally for robust (glitch-free) performance
    (though some APIs, like Windows DirectSound, make this difficult).
    By passing the RTAUDIO_MINIMIZE_LATENCY flag to the openStream()
    function, internal stream settings will be influenced in an attempt
    to minimize stream latency, though possibly at the expense of stream
    performance.

    If the RTAUDIO_HOG_DEVICE flag is set, RtAudio will attempt to
    open the input and/or output stream device(s) for exclusive use.
    Note that this is not possible with all supported audio APIs.

    If the RTAUDIO_SCHEDULE_REALTIME flag is set, RtAudio will attempt 
    to select realtime scheduling (round-robin) for the callback thread.
    The \c priority parameter will only be used if the RTAUDIO_SCHEDULE_REALTIME
    flag is set. It defines the thread's realtime priority.

    If the RTAUDIO_ALSA_USE_DEFAULT flag is set, RtAudio will attempt to
    open the "default" PCM device when using the ALSA API. Note that this
    will override any specified input or output device id.

    The \c numberOfBuffers parameter can be used to control stream
    latency in the Windows DirectSound, Linux OSS, and Linux Alsa APIs
    only.  A value of two is usually the smallest allowed.  Larger
    numbers can potentially result in more robust stream performance,
    though likely at the cost of stream latency.  The value set by the
    user is replaced during execution of the RtAudio::openStream()
    function by the value actually used by the system.

    The \c streamName parameter can be used to set the client name
    when using the Jack API.  By default, the client name is set to
    RtApiJack.  However, if you wish to create multiple instances of
    RtAudio with Jack, each instance must have a unique client name.
  */
  struct StreamOptions {
    RtAudioStreamFlags flags;      /*!< A bit-mask of stream flags (RTAUDIO_NONINTERLEAVED, RTAUDIO_MINIMIZE_LATENCY, RTAUDIO_HOG_DEVICE, RTAUDIO_ALSA_USE_DEFAULT). */
    unsigned int numberOfBuffers;  /*!< Number of stream buffers. */
    std::string streamName;        /*!< A stream name (currently used only in Jack). */
    int priority;                  /*!< Scheduling priority of callback thread (only used with flag RTAUDIO_SCHEDULE_REALTIME). */

    // Default constructor.
    StreamOptions()
    : flags(0), numberOfBuffers(0), priority(0) {}
  };

  //! A static function to determine the current RtAudio version.
  static std::string getVersion( void );

  //! A static function to determine the available compiled audio APIs.
  /*!
    The values returned in the std::vector can be compared against
    the enumerated list values.  Note that there can be more than one
    API compiled for certain operating systems.
  */
  static void getCompiledApi( std::vector<RtAudio::Api> &apis );

  //! Return the name of a specified compiled audio API.
  /*!
    This obtains a short lower-case name used for identification purposes.
    This value is guaranteed to remain identical across library versions.
    If the API is unknown, this function will return the empty string.
  */
  static std::string getApiName( RtAudio::Api api );

  //! Return the display name of a specified compiled audio API.
  /*!
    This obtains a long name used for display purposes.
    If the API is unknown, this function will return the empty string.
  */
  static std::string getApiDisplayName( RtAudio::Api api );

  //! Return the compiled audio API having the given name.
  /*!
    A case insensitive comparison will check the specified name
    against the list of compiled APIs, and return the one which
    matches. On failure, the function returns UNSPECIFIED.
  */
  static RtAudio::Api getCompiledApiByName( const std::string &name );

  //! The class constructor.
  /*!
    The constructor attempts to create an RtApi instance.

    If an API argument is specified but that API has not been
    compiled, a warning is issued and an instance of an available API
    is created. If no compiled API is found, the routine will abort
    (though this should be impossible because RtDummy is the default
    if no API-specific preprocessor definition is provided to the
    compiler). If no API argument is specified and multiple API
    support has been compiled, the default order of use is JACK, ALSA,
    OSS (Linux systems) and ASIO, DS (Windows systems).

    An optional errorCallback function can be specified to
    subsequently receive warning and error messages.
  */
  RtAudio( RtAudio::Api api=UNSPECIFIED, RtAudioErrorCallback&& errorCallback=0 );

  //! The destructor.
  /*!
    If a stream is running or open, it will be stopped and closed
    automatically.
  */
  ~RtAudio();

  //! Returns the audio API specifier for the current instance of RtAudio.
  RtAudio::Api getCurrentApi( void );

  //! A public function that queries for the number of audio devices available.
  /*!
    This function performs a system query of available devices each time it
    is called, thus supporting devices connected \e after instantiation. If
    a system error occurs during processing, a warning will be issued. 
  */
  unsigned int getDeviceCount( void );

  //! Return an RtAudio::DeviceInfo structure for a specified device number.
  /*!
    Any device integer between 0 and getDeviceCount() - 1 is valid.
    If an invalid argument is provided, an RTAUDIO_INVALID_USE
    will be passed to the user-provided errorCallback function (or
    otherwise printed to stderr), the structure member "probed" will
    have a value of "false" and all other members will be undefined.
    If a device is busy or otherwise unavailable, the structure member
    "probed" will have a value of "false" and all other members will
    be undefined.  If the specified device is the current default
    input or output device, the corresponding "isDefault" member will
    have a value of "true".
  */
  RtAudio::DeviceInfo getDeviceInfo( unsigned int device );

  //! A function that returns the index of the default output device.
  /*!
    If the underlying audio API does not provide a "default
    device", or if no devices are available, the return value will be
    0.  Note that this is a valid device identifier and it is the
    client's responsibility to verify that a device is available
    before attempting to open a stream.
  */
  unsigned int getDefaultOutputDevice( void );

  //! A function that returns the index of the default input device.
  /*!
    If the underlying audio API does not provide a "default
    device", or if no devices are available, the return value will be
    0.  Note that this is a valid device identifier and it is the
    client's responsibility to verify that a device is available
    before attempting to open a stream.
  */
  unsigned int getDefaultInputDevice( void );

  //! A public function for opening a stream with the specified parameters.
  /*!
    An RTAUDIO_SYSTEM_ERROR is returned if a stream cannot be
    opened with the specified parameters or an error occurs during
    processing.  An RTAUDIO_INVALID_USE is returned if a stream
    is already open or any invalid stream parameters are specified.

    \param outputParameters Specifies output stream parameters to use
           when opening a stream, including a device ID, number of channels,
           and starting channel number.  For input-only streams, this
           argument should be NULL.  The device ID is an index value between
           0 and getDeviceCount() - 1.
    \param inputParameters Specifies input stream parameters to use
           when opening a stream, including a device ID, number of channels,
           and starting channel number.  For output-only streams, this
           argument should be NULL.  The device ID is an index value between
           0 and getDeviceCount() - 1.
    \param format An RtAudioFormat specifying the desired sample data format.
    \param sampleRate The desired sample rate (sample frames per second).
    \param bufferFrames A pointer to a value indicating the desired
           internal buffer size in sample frames.  The actual value
           used by the device is returned via the same pointer.  A
           value of zero can be specified, in which case the lowest
           allowable value is determined.
    \param callback A client-defined function that will be invoked
           when input data is available and/or output data is needed.
    \param userData An optional pointer to data that can be accessed
           from within the callback function.
    \param options An optional pointer to a structure containing various
           global stream options, including a list of OR'ed RtAudioStreamFlags
           and a suggested number of stream buffers that can be used to 
           control stream latency.  More buffers typically result in more
           robust performance, though at a cost of greater latency.  If a
           value of zero is specified, a system-specific median value is
           chosen.  If the RTAUDIO_MINIMIZE_LATENCY flag bit is set, the
           lowest allowable value is used.  The actual value used is
           returned via the structure argument.  The parameter is API dependent.
  */
  RtAudioErrorType openStream( RtAudio::StreamParameters *outputParameters,
                               RtAudio::StreamParameters *inputParameters,
                               RtAudioFormat format, unsigned int sampleRate,
                               unsigned int *bufferFrames, RtAudioCallback callback,
                               void *userData = NULL, RtAudio::StreamOptions *options = NULL );

  //! A function that closes a stream and frees any associated stream memory.
  /*!
    If a stream is not open, an RTAUDIO_WARNING will be passed to the
    user-provided errorCallback function (or otherwise printed to
    stderr).
  */
  void closeStream( void );

  //! A function that starts a stream.
  /*!
    An RTAUDIO_SYSTEM_ERROR is returned if an error occurs during
    processing. An RTAUDIO_WARNING is returned if a stream is not open
    or is already running.
  */
  RtAudioErrorType startStream( void );

  //! Stop a stream, allowing any samples remaining in the output queue to be played.
  /*!
    An RTAUDIO_SYSTEM_ERROR is returned if an error occurs during
    processing.  An RTAUDIO_WARNING is returned if a stream is not
    open or is already stopped.
  */
  RtAudioErrorType stopStream( void );

  //! Stop a stream, discarding any samples remaining in the input/output queue.
  /*!
    An RTAUDIO_SYSTEM_ERROR is returned if an error occurs during
    processing.  An RTAUDIO_WARNING is returned if a stream is not
    open or is already stopped.
  */
  RtAudioErrorType abortStream( void );

  //! Returns true if a stream is open and false if not.
  bool isStreamOpen( void ) const;

  //! Returns true if the stream is running and false if it is stopped or not open.
  bool isStreamRunning( void ) const;

  //! Returns the number of seconds of processed data since the stream was started.
  /*!
    The stream time is calculated from the number of sample frames
    processed by the underlying audio system, which will increment by
    units of the audio buffer size. It is not an absolute running
    time. If a stream is not open, the returned value may not be
    valid.
  */
  double getStreamTime( void );

  //! Set the stream time to a time in seconds greater than or equal to 0.0.
  void setStreamTime( double time );

  //! Returns the internal stream latency in sample frames.
  /*!
    The stream latency refers to delay in audio input and/or output
    caused by internal buffering by the audio system and/or hardware.
    For duplex streams, the returned value will represent the sum of
    the input and output latencies.  If a stream is not open, the
    returned value will be invalid.  If the API does not report
    latency, the return value will be zero.
  */
  long getStreamLatency( void );

  //! Returns actual sample rate in use by the (open) stream.
  /*!
    On some systems, the sample rate used may be slightly different
    than that specified in the stream parameters.  If a stream is not
    open, a value of zero is returned.
  */
  unsigned int getStreamSampleRate( void );

  //! Set a client-defined function that will be invoked when an error or warning occurs.
  void setErrorCallback( RtAudioErrorCallback errorCallback );

  //! Specify whether warning messages should be output or not.
  /*!
    The default behaviour is for warning messages to be output,
    either to a client-defined error callback function (if specified)
    or to stderr.
  */
  void showWarnings( bool value = true );

 protected:

  void openRtApi( RtAudio::Api api );
  RtApi *rtapi_;
};

// Operating system dependent thread functionality.
#if defined(__WINDOWS_DS__) || defined(__WINDOWS_ASIO__) || defined(__WINDOWS_WASAPI__)

  #ifndef NOMINMAX
    #define NOMINMAX
  #endif
  #include <windows.h>
  #include <process.h>
  #include <stdint.h>

  typedef uintptr_t ThreadHandle;
  typedef CRITICAL_SECTION StreamMutex;

#elif defined(__LINUX_ALSA__) || defined(__LINUX_PULSE__) || defined(__UNIX_JACK__) || defined(__LINUX_OSS__) || defined(__MACOSX_CORE__)
  // Using pthread library for various flavors of unix.
  #include <pthread.h>

  typedef pthread_t ThreadHandle;
  typedef pthread_mutex_t StreamMutex;

#else // Setup for "dummy" behavior

  #define __RTAUDIO_DUMMY__
  typedef int ThreadHandle;
  typedef int StreamMutex;

#endif

// This global structure type is used to pass callback information
// between the private RtAudio stream structure and global callback
// handling functions.
struct CallbackInfo {
  void *object;    // Used as a "this" pointer.
  ThreadHandle thread;
  void *callback;
  void *userData;
  void *apiInfo;   // void pointer for API specific callback information
  bool isRunning;
  bool doRealtime;
  int priority;
  bool deviceDisconnected;

  // Default constructor.
  CallbackInfo()
  :object(0), thread(0), callback(0), userData(0), apiInfo(0), isRunning(false), doRealtime(false), priority(0), deviceDisconnected(false) {}
};

// **************************************************************** //
//
// RtApi class declaration.
//
// Subclasses of RtApi contain all API- and OS-specific code necessary
// to fully implement the RtAudio API.
//
// Note that RtApi is an abstract base class and cannot be
// explicitly instantiated.  The class RtAudio will create an
// instance of an RtApi subclass (RtApiOss, RtApiAlsa,
// RtApiJack, RtApiCore, RtApiDs, or RtApiAsio).
//
// **************************************************************** //

#pragma pack(push, 1)
class S24 {

 protected:
  unsigned char c3[3];

 public:
  S24() {}

  S24& operator = ( const int& i ) {
    c3[0] = (i & 0x000000ff);
    c3[1] = (i & 0x0000ff00) >> 8;
    c3[2] = (i & 0x00ff0000) >> 16;
    return *this;
  }

  S24( const double& d ) { *this = (int) d; }
  S24( const float& f ) { *this = (int) f; }
  S24( const signed short& s ) { *this = (int) s; }
  S24( const char& c ) { *this = (int) c; }

  int asInt() {
    int i = c3[0] | (c3[1] << 8) | (c3[2] << 16);
    if (i & 0x800000) i |= ~0xffffff;
    return i;
  }
};
#pragma pack(pop)

#if defined( HAVE_GETTIMEOFDAY )
  #include <sys/time.h>
#endif

#include <sstream>

class RTAUDIO_DLL_PUBLIC RtApi
{
public:

  RtApi();
  virtual ~RtApi();
  virtual RtAudio::Api getCurrentApi( void ) = 0;
  virtual unsigned int getDeviceCount( void ) = 0;
  virtual RtAudio::DeviceInfo getDeviceInfo( unsigned int device ) = 0;
  virtual unsigned int getDefaultInputDevice( void );
  virtual unsigned int getDefaultOutputDevice( void );
  RtAudioErrorType openStream( RtAudio::StreamParameters *outputParameters,
                                 RtAudio::StreamParameters *inputParameters,
                                 RtAudioFormat format, unsigned int sampleRate,
                                 unsigned int *bufferFrames, RtAudioCallback callback,
                                 void *userData, RtAudio::StreamOptions *options );
  virtual void closeStream( void );
  virtual RtAudioErrorType startStream( void ) = 0;
  virtual RtAudioErrorType stopStream( void ) = 0;
  virtual RtAudioErrorType abortStream( void ) = 0;
  long getStreamLatency( void );
  unsigned int getStreamSampleRate( void );
  virtual double getStreamTime( void ) const { return stream_.streamTime; }
  virtual void setStreamTime( double time );
  bool isStreamOpen( void ) const { return stream_.state != STREAM_CLOSED; }
  bool isStreamRunning( void ) const { return stream_.state == STREAM_RUNNING; }
  void setErrorCallback( RtAudioErrorCallback errorCallback ) { errorCallback_ = errorCallback; }
  void showWarnings( bool value ) { showWarnings_ = value; }


protected:

  static const unsigned int MAX_SAMPLE_RATES;
  static const unsigned int SAMPLE_RATES[];

  enum { FAILURE, SUCCESS };

  enum StreamState {
    STREAM_STOPPED,
    STREAM_STOPPING,
    STREAM_RUNNING,
    STREAM_CLOSED = -50
  };

  enum StreamMode {
    OUTPUT,
    INPUT,
    DUPLEX,
    UNINITIALIZED = -75
  };

  // A protected structure used for buffer conversion.
  struct ConvertInfo {
    int channels;
    int inJump, outJump;
    RtAudioFormat inFormat, outFormat;
    std::vector<int> inOffset;
    std::vector<int> outOffset;
  };

  // A protected structure for audio streams.
  struct RtApiStream {
    unsigned int device[2];    // Playback and record, respectively.
    void *apiHandle;           // void pointer for API specific stream handle information
    StreamMode mode;           // OUTPUT, INPUT, or DUPLEX.
    StreamState state;         // STOPPED, RUNNING, or CLOSED
    char *userBuffer[2];       // Playback and record, respectively.
    char *deviceBuffer;
    bool doConvertBuffer[2];   // Playback and record, respectively.
    bool userInterleaved;
    bool deviceInterleaved[2]; // Playback and record, respectively.
    bool doByteSwap[2];        // Playback and record, respectively.
    unsigned int sampleRate;
    unsigned int bufferSize;
    unsigned int nBuffers;
    unsigned int nUserChannels[2];    // Playback and record, respectively.
    unsigned int nDeviceChannels[2];  // Playback and record channels, respectively.
    unsigned int channelOffset[2];    // Playback and record, respectively.
    unsigned long latency[2];         // Playback and record, respectively.
    RtAudioFormat userFormat;
    RtAudioFormat deviceFormat[2];    // Playback and record, respectively.
    StreamMutex mutex;
    CallbackInfo callbackInfo;
    ConvertInfo convertInfo[2];
    double streamTime;         // Number of elapsed seconds since the stream started.

#if defined(HAVE_GETTIMEOFDAY)
    struct timeval lastTickTimestamp;
#endif

    RtApiStream()
      :apiHandle(0), deviceBuffer(0) { device[0] = 11111; device[1] = 11111; }
  };

  typedef S24 Int24;
  typedef signed short Int16;
  typedef signed int Int32;
  typedef float Float32;
  typedef double Float64;

  std::ostringstream errorStream_;
  std::string errorText_;
  RtAudioErrorCallback errorCallback_;
  bool showWarnings_;
  RtApiStream stream_;

  /*!
    Protected, api-specific method that attempts to open a device
    with the given parameters.  This function MUST be implemented by
    all subclasses.  If an error is encountered during the probe, a
    "warning" message is reported and FAILURE is returned. A
    successful probe is indicated by a return value of SUCCESS.
  */
  virtual bool probeDeviceOpen( unsigned int device, StreamMode mode, unsigned int channels, 
                                unsigned int firstChannel, unsigned int sampleRate,
                                RtAudioFormat format, unsigned int *bufferSize,
                                RtAudio::StreamOptions *options );

  //! A protected function used to increment the stream time.
  void tickStreamTime( void );

  //! Protected common method to clear an RtApiStream structure.
  void clearStreamInfo();

  //! Protected common error method to allow global control over error handling.
  RtAudioErrorType error( RtAudioErrorType type );

  /*!
    Protected method used to perform format, channel number, and/or interleaving
    conversions between the user and device buffers.
  */
  void convertBuffer( char *outBuffer, char *inBuffer, ConvertInfo &info );

  //! Protected common method used to perform byte-swapping on buffers.
  void byteSwapBuffer( char *buffer, unsigned int samples, RtAudioFormat format );

  //! Protected common method that returns the number of bytes for a given format.
  unsigned int formatBytes( RtAudioFormat format );

  //! Protected common method that sets up the parameters for buffer conversion.
  void setConvertInfo( StreamMode mode, unsigned int firstChannel );
};

// **************************************************************** //
//
// Inline RtAudio definitions.
//
// **************************************************************** //

inline RtAudio::Api RtAudio :: getCurrentApi( void ) { return rtapi_->getCurrentApi(); }
inline unsigned int RtAudio :: getDeviceCount( void ) { return rtapi_->getDeviceCount(); }
inline RtAudio::DeviceInfo RtAudio :: getDeviceInfo( unsigned int device ) { return rtapi_->getDeviceInfo( device ); }
inline unsigned int RtAudio :: getDefaultInputDevice( void ) { return rtapi_->getDefaultInputDevice(); }
inline unsigned int RtAudio :: getDefaultOutputDevice( void ) { return rtapi_->getDefaultOutputDevice(); }
inline void RtAudio :: closeStream( void ) { return rtapi_->closeStream(); }
inline RtAudioErrorType RtAudio :: startStream( void ) { return rtapi_->startStream(); }
inline RtAudioErrorType RtAudio :: stopStream( void )  { return rtapi_->stopStream(); }
inline RtAudioErrorType RtAudio :: abortStream( void ) { return rtapi_->abortStream(); }
inline bool RtAudio :: isStreamOpen( void ) const { return rtapi_->isStreamOpen(); }
inline bool RtAudio :: isStreamRunning( void ) const { return rtapi_->isStreamRunning(); }
inline long RtAudio :: getStreamLatency( void ) { return rtapi_->getStreamLatency(); }
inline unsigned int RtAudio :: getStreamSampleRate( void ) { return rtapi_->getStreamSampleRate(); }
inline double RtAudio :: getStreamTime( void ) { return rtapi_->getStreamTime(); }
inline void RtAudio :: setStreamTime( double time ) { return rtapi_->setStreamTime( time ); }
inline void RtAudio :: setErrorCallback( RtAudioErrorCallback errorCallback ) { rtapi_->setErrorCallback( errorCallback ); }
inline void RtAudio :: showWarnings( bool value ) { rtapi_->showWarnings( value ); }

// RtApi Subclass prototypes.

#if defined(__MACOSX_CORE__)

#include <CoreAudio/AudioHardware.h>

class RtApiCore: public RtApi
{
public:

  RtApiCore();
  ~RtApiCore();
<<<<<<< HEAD
  RtAudio::Api getCurrentApi( void ) { return RtAudio::MACOSX_CORE; }
  unsigned int getDeviceCount( void );
  RtAudio::DeviceInfo getDeviceInfo( unsigned int device );
  unsigned int getDefaultOutputDevice( void );
  unsigned int getDefaultInputDevice( void );
  void closeStream( void );
  RtAudioErrorType startStream( void );
  RtAudioErrorType stopStream( void );
  RtAudioErrorType abortStream( void );
=======
  RtAudio::Api getCurrentApi( void ) override { return RtAudio::MACOSX_CORE; }
  unsigned int getDeviceCount( void ) override;
  RtAudio::DeviceInfo getDeviceInfo( unsigned int device ) override;
  unsigned int getDefaultOutputDevice( void ) override;
  unsigned int getDefaultInputDevice( void ) override;
  void closeStream( void ) override;
  void startStream( void ) override;
  void stopStream( void ) override;
  void abortStream( void ) override;
>>>>>>> 0b0a081a

  // This function is intended for internal use only.  It must be
  // public because it is called by the internal callback handler,
  // which is not a member of RtAudio.  External use of this function
  // will most likely produce highly undesireable results!
  bool callbackEvent( AudioDeviceID deviceId,
                      const AudioBufferList *inBufferList,
                      const AudioBufferList *outBufferList );

  private:

  bool probeDeviceOpen( unsigned int device, StreamMode mode, unsigned int channels, 
                        unsigned int firstChannel, unsigned int sampleRate,
                        RtAudioFormat format, unsigned int *bufferSize,
                        RtAudio::StreamOptions *options ) override;
  static const char* getErrorCode( OSStatus code );
};

#endif

#if defined(__UNIX_JACK__)

class RtApiJack: public RtApi
{
public:

  RtApiJack();
  ~RtApiJack();
<<<<<<< HEAD
  RtAudio::Api getCurrentApi( void ) { return RtAudio::UNIX_JACK; }
  unsigned int getDeviceCount( void );
  RtAudio::DeviceInfo getDeviceInfo( unsigned int device );
  void closeStream( void );
  RtAudioErrorType startStream( void );
  RtAudioErrorType stopStream( void );
  RtAudioErrorType abortStream( void );
=======
  RtAudio::Api getCurrentApi( void ) override { return RtAudio::UNIX_JACK; }
  unsigned int getDeviceCount( void ) override;
  RtAudio::DeviceInfo getDeviceInfo( unsigned int device ) override;
  void closeStream( void ) override;
  void startStream( void ) override;
  void stopStream( void ) override;
  void abortStream( void ) override;
>>>>>>> 0b0a081a

  // This function is intended for internal use only.  It must be
  // public because it is called by the internal callback handler,
  // which is not a member of RtAudio.  External use of this function
  // will most likely produce highly undesireable results!
  bool callbackEvent( unsigned long nframes );

  private:

  bool probeDeviceOpen( unsigned int device, StreamMode mode, unsigned int channels, 
                        unsigned int firstChannel, unsigned int sampleRate,
                        RtAudioFormat format, unsigned int *bufferSize,
                        RtAudio::StreamOptions *options ) override;

  bool shouldAutoconnect_;
};

#endif

#if defined(__WINDOWS_ASIO__)

class RtApiAsio: public RtApi
{
public:

  RtApiAsio();
  ~RtApiAsio();
  RtAudio::Api getCurrentApi( void ) override { return RtAudio::WINDOWS_ASIO; }
  unsigned int getDeviceCount( void ) override;
  RtAudio::DeviceInfo getDeviceInfo( unsigned int device ) override;
  void closeStream( void ) override;
  void startStream( void ) override;
  void stopStream( void ) override;
  void abortStream( void ) override;

  // This function is intended for internal use only.  It must be
  // public because it is called by the internal callback handler,
  // which is not a member of RtAudio.  External use of this function
  // will most likely produce highly undesireable results!
  bool callbackEvent( long bufferIndex );

  private:

  std::vector<RtAudio::DeviceInfo> devices_;
  void saveDeviceInfo( void );
  bool coInitialized_;
  bool probeDeviceOpen( unsigned int device, StreamMode mode, unsigned int channels, 
                        unsigned int firstChannel, unsigned int sampleRate,
                        RtAudioFormat format, unsigned int *bufferSize,
                        RtAudio::StreamOptions *options ) override;
};

#endif

#if defined(__WINDOWS_DS__)

class RtApiDs: public RtApi
{
public:

  RtApiDs();
  ~RtApiDs();
  RtAudio::Api getCurrentApi( void ) override { return RtAudio::WINDOWS_DS; }
  unsigned int getDeviceCount( void ) override;
  unsigned int getDefaultOutputDevice( void ) override;
  unsigned int getDefaultInputDevice( void ) override;
  RtAudio::DeviceInfo getDeviceInfo( unsigned int device ) override;
  void closeStream( void ) override;
  void startStream( void ) override;
  void stopStream( void ) override;
  void abortStream( void ) override;

  // This function is intended for internal use only.  It must be
  // public because it is called by the internal callback handler,
  // which is not a member of RtAudio.  External use of this function
  // will most likely produce highly undesireable results!
  void callbackEvent( void );

  private:

  bool coInitialized_;
  bool buffersRolling;
  long duplexPrerollBytes;
  std::vector<struct DsDevice> dsDevices;
  bool probeDeviceOpen( unsigned int device, StreamMode mode, unsigned int channels, 
                        unsigned int firstChannel, unsigned int sampleRate,
                        RtAudioFormat format, unsigned int *bufferSize,
                        RtAudio::StreamOptions *options ) override;
};

#endif

#if defined(__WINDOWS_WASAPI__)

struct IMMDeviceEnumerator;

class RtApiWasapi : public RtApi
{
public:
  RtApiWasapi();
  virtual ~RtApiWasapi();

  RtAudio::Api getCurrentApi( void ) override { return RtAudio::WINDOWS_WASAPI; }
  unsigned int getDeviceCount( void ) override;
  RtAudio::DeviceInfo getDeviceInfo( unsigned int device ) override;
  unsigned int getDefaultOutputDevice( void ) override;
  unsigned int getDefaultInputDevice( void ) override;
  void closeStream( void ) override;
  void startStream( void ) override;
  void stopStream( void ) override;
  void abortStream( void ) override;

private:
  bool coInitialized_;
  IMMDeviceEnumerator* deviceEnumerator_;

  bool probeDeviceOpen( unsigned int device, StreamMode mode, unsigned int channels,
                        unsigned int firstChannel, unsigned int sampleRate,
                        RtAudioFormat format, unsigned int* bufferSize,
                        RtAudio::StreamOptions* options ) override;

  static DWORD WINAPI runWasapiThread( void* wasapiPtr );
  static DWORD WINAPI stopWasapiThread( void* wasapiPtr );
  static DWORD WINAPI abortWasapiThread( void* wasapiPtr );
  void wasapiThread();
};

#endif

#if defined(__LINUX_ALSA__)

class RtApiAlsa: public RtApi
{
public:

  RtApiAlsa();
  ~RtApiAlsa();
<<<<<<< HEAD
  RtAudio::Api getCurrentApi() { return RtAudio::LINUX_ALSA; }
  unsigned int getDeviceCount( void );
  RtAudio::DeviceInfo getDeviceInfo( unsigned int device );
  void closeStream( void );
  RtAudioErrorType startStream( void );
  RtAudioErrorType stopStream( void );
  RtAudioErrorType abortStream( void );
=======
  RtAudio::Api getCurrentApi() override { return RtAudio::LINUX_ALSA; }
  unsigned int getDeviceCount( void ) override;
  RtAudio::DeviceInfo getDeviceInfo( unsigned int device ) override;
  void closeStream( void ) override;
  void startStream( void ) override;
  void stopStream( void ) override;
  void abortStream( void ) override;
>>>>>>> 0b0a081a

  // This function is intended for internal use only.  It must be
  // public because it is called by the internal callback handler,
  // which is not a member of RtAudio.  External use of this function
  // will most likely produce highly undesireable results!
  void callbackEvent( void );

  private:

  std::vector<RtAudio::DeviceInfo> devices_;
  void saveDeviceInfo( void );
  bool probeDeviceOpen( unsigned int device, StreamMode mode, unsigned int channels, 
                        unsigned int firstChannel, unsigned int sampleRate,
                        RtAudioFormat format, unsigned int *bufferSize,
                        RtAudio::StreamOptions *options ) override;
};

#endif

#if defined(__LINUX_PULSE__)

class RtApiPulse: public RtApi
{
public:
  ~RtApiPulse();
<<<<<<< HEAD
  RtAudio::Api getCurrentApi() { return RtAudio::LINUX_PULSE; }
  unsigned int getDeviceCount( void );
  RtAudio::DeviceInfo getDeviceInfo( unsigned int device );
  void closeStream( void );
  RtAudioErrorType startStream( void );
  RtAudioErrorType stopStream( void );
  RtAudioErrorType abortStream( void );
=======
  RtAudio::Api getCurrentApi() override { return RtAudio::LINUX_PULSE; }
  unsigned int getDeviceCount( void ) override;
  RtAudio::DeviceInfo getDeviceInfo( unsigned int device ) override;
  void closeStream( void ) override;
  void startStream( void ) override;
  void stopStream( void ) override;
  void abortStream( void ) override;
>>>>>>> 0b0a081a

  // This function is intended for internal use only.  It must be
  // public because it is called by the internal callback handler,
  // which is not a member of RtAudio.  External use of this function
  // will most likely produce highly undesireable results!
  void callbackEvent( void );

  private:

  void collectDeviceInfo( void );
  bool probeDeviceOpen( unsigned int device, StreamMode mode, unsigned int channels,
                        unsigned int firstChannel, unsigned int sampleRate,
                        RtAudioFormat format, unsigned int *bufferSize,
                        RtAudio::StreamOptions *options ) override;
};

#endif

#if defined(__LINUX_OSS__)

class RtApiOss: public RtApi
{
public:

  RtApiOss();
  ~RtApiOss();
  RtAudio::Api getCurrentApi() override { return RtAudio::LINUX_OSS; }
  unsigned int getDeviceCount( void ) override;
  RtAudio::DeviceInfo getDeviceInfo( unsigned int device ) override;
  void closeStream( void ) override;
  void startStream( void ) override;
  void stopStream( void ) override;
  void abortStream( void ) override;

  // This function is intended for internal use only.  It must be
  // public because it is called by the internal callback handler,
  // which is not a member of RtAudio.  External use of this function
  // will most likely produce highly undesireable results!
  void callbackEvent( void );

  private:

  bool probeDeviceOpen( unsigned int device, StreamMode mode, unsigned int channels, 
                        unsigned int firstChannel, unsigned int sampleRate,
                        RtAudioFormat format, unsigned int *bufferSize,
                        RtAudio::StreamOptions *options ) override;
};

#endif

#if defined(__RTAUDIO_DUMMY__)

class RtApiDummy: public RtApi
{
public:

<<<<<<< HEAD
  RtApiDummy() { errorText_ = "RtApiDummy: This class provides no functionality."; error( RTAUDIO_WARNING ); }
  RtAudio::Api getCurrentApi( void ) { return RtAudio::RTAUDIO_DUMMY; }
  unsigned int getDeviceCount( void ) { return 0; }
  RtAudio::DeviceInfo getDeviceInfo( unsigned int /*device*/ ) { RtAudio::DeviceInfo info; return info; }
  void closeStream( void ) {}
  RtAudioErrorType startStream( void ) { return RTAUDIO_NO_ERROR; }
  RtAudioErrorType stopStream( void ) { return RTAUDIO_NO_ERROR; }
  RtAudioErrorType abortStream( void ) { return RTAUDIO_NO_ERROR; }
=======
  RtApiDummy() { errorText_ = "RtApiDummy: This class provides no functionality."; error( RtAudioError::WARNING ); }
  RtAudio::Api getCurrentApi( void ) override { return RtAudio::RTAUDIO_DUMMY; }
  unsigned int getDeviceCount( void ) override { return 0; }
  RtAudio::DeviceInfo getDeviceInfo( unsigned int /*device*/ ) override { RtAudio::DeviceInfo info; return info; }
  void closeStream( void ) override {}
  void startStream( void ) override {}
  void stopStream( void ) override {}
  void abortStream( void ) override {}
>>>>>>> 0b0a081a

  private:

  bool probeDeviceOpen( unsigned int /*device*/, StreamMode /*mode*/, unsigned int /*channels*/, 
                        unsigned int /*firstChannel*/, unsigned int /*sampleRate*/,
                        RtAudioFormat /*format*/, unsigned int * /*bufferSize*/,
                        RtAudio::StreamOptions * /*options*/ ) override { return false; }
};

#endif

#endif

// Indentation settings for Vim and Emacs
//
// Local Variables:
// c-basic-offset: 2
// indent-tabs-mode: nil
// End:
//
// vim: et sts=2 sw=2<|MERGE_RESOLUTION|>--- conflicted
+++ resolved
@@ -874,27 +874,15 @@
 
   RtApiCore();
   ~RtApiCore();
-<<<<<<< HEAD
-  RtAudio::Api getCurrentApi( void ) { return RtAudio::MACOSX_CORE; }
-  unsigned int getDeviceCount( void );
-  RtAudio::DeviceInfo getDeviceInfo( unsigned int device );
-  unsigned int getDefaultOutputDevice( void );
-  unsigned int getDefaultInputDevice( void );
-  void closeStream( void );
-  RtAudioErrorType startStream( void );
-  RtAudioErrorType stopStream( void );
-  RtAudioErrorType abortStream( void );
-=======
   RtAudio::Api getCurrentApi( void ) override { return RtAudio::MACOSX_CORE; }
   unsigned int getDeviceCount( void ) override;
   RtAudio::DeviceInfo getDeviceInfo( unsigned int device ) override;
   unsigned int getDefaultOutputDevice( void ) override;
   unsigned int getDefaultInputDevice( void ) override;
   void closeStream( void ) override;
-  void startStream( void ) override;
-  void stopStream( void ) override;
-  void abortStream( void ) override;
->>>>>>> 0b0a081a
+  RtAudioErrorType startStream( void ) override;
+  RtAudioErrorType stopStream( void ) override;
+  RtAudioErrorType abortStream( void ) override;
 
   // This function is intended for internal use only.  It must be
   // public because it is called by the internal callback handler,
@@ -923,23 +911,13 @@
 
   RtApiJack();
   ~RtApiJack();
-<<<<<<< HEAD
-  RtAudio::Api getCurrentApi( void ) { return RtAudio::UNIX_JACK; }
-  unsigned int getDeviceCount( void );
-  RtAudio::DeviceInfo getDeviceInfo( unsigned int device );
-  void closeStream( void );
-  RtAudioErrorType startStream( void );
-  RtAudioErrorType stopStream( void );
-  RtAudioErrorType abortStream( void );
-=======
   RtAudio::Api getCurrentApi( void ) override { return RtAudio::UNIX_JACK; }
   unsigned int getDeviceCount( void ) override;
   RtAudio::DeviceInfo getDeviceInfo( unsigned int device ) override;
   void closeStream( void ) override;
-  void startStream( void ) override;
-  void stopStream( void ) override;
-  void abortStream( void ) override;
->>>>>>> 0b0a081a
+  RtAudioErrorType startStream( void ) override;
+  RtAudioErrorType stopStream( void ) override;
+  RtAudioErrorType abortStream( void ) override;
 
   // This function is intended for internal use only.  It must be
   // public because it is called by the internal callback handler,
@@ -1077,23 +1055,13 @@
 
   RtApiAlsa();
   ~RtApiAlsa();
-<<<<<<< HEAD
-  RtAudio::Api getCurrentApi() { return RtAudio::LINUX_ALSA; }
-  unsigned int getDeviceCount( void );
-  RtAudio::DeviceInfo getDeviceInfo( unsigned int device );
-  void closeStream( void );
-  RtAudioErrorType startStream( void );
-  RtAudioErrorType stopStream( void );
-  RtAudioErrorType abortStream( void );
-=======
   RtAudio::Api getCurrentApi() override { return RtAudio::LINUX_ALSA; }
   unsigned int getDeviceCount( void ) override;
   RtAudio::DeviceInfo getDeviceInfo( unsigned int device ) override;
   void closeStream( void ) override;
-  void startStream( void ) override;
-  void stopStream( void ) override;
-  void abortStream( void ) override;
->>>>>>> 0b0a081a
+  RtAudioErrorType startStream( void ) override;
+  RtAudioErrorType stopStream( void ) override;
+  RtAudioErrorType abortStream( void ) override;
 
   // This function is intended for internal use only.  It must be
   // public because it is called by the internal callback handler,
@@ -1119,23 +1087,13 @@
 {
 public:
   ~RtApiPulse();
-<<<<<<< HEAD
-  RtAudio::Api getCurrentApi() { return RtAudio::LINUX_PULSE; }
-  unsigned int getDeviceCount( void );
-  RtAudio::DeviceInfo getDeviceInfo( unsigned int device );
-  void closeStream( void );
-  RtAudioErrorType startStream( void );
-  RtAudioErrorType stopStream( void );
-  RtAudioErrorType abortStream( void );
-=======
   RtAudio::Api getCurrentApi() override { return RtAudio::LINUX_PULSE; }
   unsigned int getDeviceCount( void ) override;
   RtAudio::DeviceInfo getDeviceInfo( unsigned int device ) override;
   void closeStream( void ) override;
-  void startStream( void ) override;
-  void stopStream( void ) override;
-  void abortStream( void ) override;
->>>>>>> 0b0a081a
+  RtAudioErrorType startStream( void ) override;
+  RtAudioErrorType stopStream( void ) override;
+  RtAudioErrorType abortStream( void ) override;
 
   // This function is intended for internal use only.  It must be
   // public because it is called by the internal callback handler,
@@ -1192,25 +1150,14 @@
 {
 public:
 
-<<<<<<< HEAD
   RtApiDummy() { errorText_ = "RtApiDummy: This class provides no functionality."; error( RTAUDIO_WARNING ); }
-  RtAudio::Api getCurrentApi( void ) { return RtAudio::RTAUDIO_DUMMY; }
-  unsigned int getDeviceCount( void ) { return 0; }
-  RtAudio::DeviceInfo getDeviceInfo( unsigned int /*device*/ ) { RtAudio::DeviceInfo info; return info; }
-  void closeStream( void ) {}
-  RtAudioErrorType startStream( void ) { return RTAUDIO_NO_ERROR; }
-  RtAudioErrorType stopStream( void ) { return RTAUDIO_NO_ERROR; }
-  RtAudioErrorType abortStream( void ) { return RTAUDIO_NO_ERROR; }
-=======
-  RtApiDummy() { errorText_ = "RtApiDummy: This class provides no functionality."; error( RtAudioError::WARNING ); }
   RtAudio::Api getCurrentApi( void ) override { return RtAudio::RTAUDIO_DUMMY; }
   unsigned int getDeviceCount( void ) override { return 0; }
   RtAudio::DeviceInfo getDeviceInfo( unsigned int /*device*/ ) override { RtAudio::DeviceInfo info; return info; }
   void closeStream( void ) override {}
-  void startStream( void ) override {}
-  void stopStream( void ) override {}
-  void abortStream( void ) override {}
->>>>>>> 0b0a081a
+  RtAudioErrorType startStream( void ) override { return RTAUDIO_NO_ERROR; }
+  RtAudioErrorType stopStream( void ) override { return RTAUDIO_NO_ERROR; }
+  RtAudioErrorType abortStream( void ) override { return RTAUDIO_NO_ERROR; }
 
   private:
 
